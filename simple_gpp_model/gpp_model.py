#!/usr/bin/env python3
# -*- coding: utf-8 -*-
"""
Created on Thu Mar 24 16:42:33 2022
Title: Simple GPP model using the MODIS algo
Source: https://www.ntsg.umt.edu/project/modis/user-guides/mod17c61usersguidev11mar112021.pdf
@author: awinkler
"""
#%%
## import modules
import os
import pickle
from random import shuffle
import numpy as np
import pandas as pd
import xarray as xr
import matplotlib.pyplot as plt

#%% define MOD17 parameters

# Parameters for MF (Mixed Forest)
LCT = 'MF' # land cover type
epsilon_max = 0.001051 # KgC/m2/d/MJ max light-use efficiency
Tmin_min = -7 # K
Tmin_max = 9.50 # K
VPD_min = 650 # Pa
VPD_max = 2400 # Pa; orig: 2400
bSWC_size = 200 # bucket size in mm for the upper 1m soil depth
SWC_min = 25 # mm; old: 0.1 #, m3 m-3; 25 mm ala Markus ?
SWC_max = 100 # mm; old: 0.25 # m3 m-3; 100 mm ala Markus ?
b = 0.383 # Power-Law 

#%% define input variables
kind = 'CMIP6' # 'CMIP6' or 'OBS'

# for CMIP6
simulation = 'historical' # 'ssp585'
ESM = 'MPI-ESM1-2-LR'

if kind == 'CMIP6':
    infile = 'data/'+kind+'/predictor-variables_'+simulation
    outfile = 'data/'+kind+'/predictor-variables_'+simulation+'+'+'GPP'
    
else:
    infile = 'data/'+kind+'/predictor-variables'
    outfile = 'data/'+kind+'/predictor-variables+GPP'
    
#%% MOD17 functions
#%% VPD scalar
def calc_f_VPD(VPD, VPD_min=VPD_min, VPD_max=VPD_max):
    
    m = -1 / (VPD_max - VPD_min)
    t = 1 - m * VPD_min

    VPD_scalar = m * VPD + t

    VPD_scalar = VPD_scalar.clip(0,1)

    return VPD_scalar

#%% Tmin scalar
def calc_f_Tmin(Tmin, Tmin_min=Tmin_min, Tmin_max=Tmin_max):

    m = 1 / (Tmin_max - Tmin_min)
    t = 1 - m * Tmin_max

    Tmin_scalar = m * Tmin + t

    Tmin_scalar = Tmin_scalar.clip(0,1)

    return Tmin_scalar

#%% SWC (soil water content) scalar
def calc_f_SWC(SWC, SWC_min=SWC_min, SWC_max=SWC_max, b=b):

    REW = (SWC - SWC_min) / (SWC_max - SWC_min) # what is REW?

    SWC_scalar = np.power(REW, b)

    SWC_scalar = SWC_scalar.clip(0,1)

    return SWC_scalar

#%% Retrieve APAR
def calc_APAR(SWRad, FPAR):
    IPAR = (SWRad * 0.45)
    APAR = FPAR * IPAR
    return APAR

#%% Bucket Model for Surface Water Content
def calc_SWC_bucket(p, et, S_max=200):
    
    P_minus_E = p + et # compute P minus E (et is defined with negative sign)

    ## copy data structure and set to 0
    S = P_minus_E.copy(deep=True)
    S = S * 0
    
    S_old = S.isel(time=0) + S_max # completely fill up bucket at the beginning
    
    for i in range(len(P_minus_E['time'])):
        S_new = S_old + P_minus_E.isel(time=i) # add or remove water from the bucket
        S[i] = xr.where(S_new > S_max, S_max, S_new)
        S_old = S[i]

    return S.clip(min=0)

#%% Scale max LUE efficiency with atmospheric CO2
def calc_f_CO2(CO2):

    CO2_init = CO2[0]
    CO2_scalar = (CO2 - CO2_init) / CO2 + 1

    return CO2_scalar

#%% Run GPP model
def calc_GPP(Tmin, VPD, SWRad, FPAR, SWC, CO2):
    
    if isinstance(Tmin, xr.DataArray) or isinstance(Tmin, xr.Dataset):
        f_Tmin = xr.apply_ufunc(calc_f_Tmin, Tmin)
    else:
        f_Tmin = calc_f_Tmin(np.array(Tmin))
    
    if isinstance(VPD, xr.DataArray) or isinstance(VPD, xr.Dataset):
        f_VPD = xr.apply_ufunc(calc_f_VPD, VPD)
    else:
        f_VPD = calc_f_VPD(np.array(VPD))
    
    if isinstance(SWC, xr.DataArray) or isinstance(SWC, xr.Dataset):
        f_SWC = xr.apply_ufunc(calc_f_SWC, SWC)
        f_SWC = f_SWC.fillna(0)
    else:
        f_SWC = calc_f_SWC(np.array(SWC))
    
    if isinstance(CO2, xr.DataArray) or isinstance(CO2, xr.Dataset):
        f_CO2 = xr.apply_ufunc(calc_f_CO2, CO2)
    else:
        f_CO2 = calc_f_CO2(np.array([CO2]))
        
    APAR = calc_APAR(SWRad,FPAR)

    return epsilon_max * APAR * f_CO2 * f_Tmin * f_VPD * f_SWC * 1000 # GPP in gC m-2 day-1#%%
#%%
if __name__ == "__main__":

    #% read data
    ds = xr.open_dataset(infile+'.nc')
    
    ## make sure time is in first place in the dimension order
    ds = ds.transpose("time", ...)
    
    ## check if ET is defined negative
    if ds['e'].median() > 0:
        ds['e'] = ds['e'] * -1

    ## get predictor variables
    Tmin = ds['t2mmin']
    VPD = ds['vpd']
    SWRad = ds['ssrd']
    FPAR = ds['FPAR']
    CO2 = ds['co2']

    #% calc Soil Moisture based on Precipitation and Evapotranspiration with a surface bucket
    ds['bSWC'] = calc_SWC_bucket(p=ds['tp'], et=ds['e'], S_max=bSWC_size)
    SWC = ds['bSWC']

    #% calc GPP
    ds['GPP'] = calc_GPP(Tmin, VPD, SWRad, FPAR, SWC, CO2)
    #ds['GPP_constant-Tmin'] = calc_GPP(10, VPD, SWRad, FPAR, SWC, CO2)
    #ds['GPP_constant-SWrad'] = calc_GPP(Tmin, VPD, 15, FPAR, SWC, CO2)
    #ds['GPP_constant-VPD'] = calc_GPP(Tmin, 650, SWRad, FPAR, SWC, CO2)
    #ds['GPP_constant-FPAR'] = calc_GPP(Tmin, VPD, SWRad, 0.5, SWC, CO2)
    #ds['GPP_constant-SWC'] = calc_GPP(Tmin, VPD, SWRad, FPAR, 100, CO2)
    #ds['GPP_constant-CO2'] = calc_GPP(Tmin, VPD, SWRad, FPAR, SWC, 340) ## CO2 at 1982
    
    #%% add random noise; better: noise should scale with the signal
    ds['GPP'] = ds['GPP'] + np.abs(np.random.normal(loc=0, scale=0.5, size=ds['GPP'].shape))

    #%% make plot
    # variables = ['t2mmin', 'bSWC', 'vpd', 'ssrd', 'FPAR', 'tp', 'e', 
    #              'GPP']#, 'bSWC', 'GPP_constant-Tmin', 'GPP_constant-SWrad', 'GPP_constant-VPD',
    #              #'GPP_constant-FPAR', 'GPP_constant-SWC', 'GPP_constant-CO2']
    # df = ds.isel(time=0, cluster=0, location=0).to_dataframe().reset_index().set_index('time')

    # df[variables].plot.line(subplots=True, layout=(6,4), figsize=(14,10))
    # plt.show()

    #%% diff: last 5 year minus first 5 years
    # diff = (ds.sel(time=slice(str(2016-5),str(2016))).groupby('time.dayofyear').mean(dim='time')\
    #         - ds.sel(time=slice(str(1982),str(1982+5))).groupby('time.dayofyear').mean(dim='time'))\
    #        .sel(location=2).to_dataframe().reset_index()
    # diff[variables].plot.line(subplots=True, layout=(6,4), figsize=(14,10))
    # plt.show()
    
<<<<<<< HEAD
    # #(diff['GPP'] - diff['GPP_constant-CO2']).plot()
    # plt.show()
=======
    #(diff['GPP'] - diff['GPP_constant-CO2']).plot()
    #plt.show()
>>>>>>> c6423a50
    
    #%% disguise variables
    vrs = ['t2mmin', 'vpd', 'ssrd', 'FPAR', 'tp', 'e', 'sfcWind']
    ## store mapping
    if os.path.exists('variable_mapping.pickle'):
        with open('variable_mapping.pickle', 'rb') as handle:
            mapping = pickle.load(handle)
            
        for var in mapping.keys():
            ds = ds.rename({var:mapping[var]})
    
    else:
        
        shuffle(vrs)
    
        mapping = {}
        for i in range(len(vrs)):
            ds = ds.rename({vrs[i]:'var'+str(i+1)})
            mapping[vrs[i]] = 'var'+str(i+1)
        
        with open('variable_mapping.pickle', 'wb') as handle:
            pickle.dump(mapping, handle, protocol=pickle.HIGHEST_PROTOCOL)

    #%%save data to disk
    #ds = ds.astype('float32')
    #vrs = ['var'+str(i+1) for i in range(len(vrs))] + ['co2', 'GPP']
    #ds[vrs].sel(cluster=slice(0,1)).sel(location=slice(1,10)).to_netcdf(outfile+'.nc') # cluster 2 is for testing

    #%% save testing data set
    ds = ds.astype('float32')
    vrs = ['var'+str(i+1) for i in range(len(vrs))] + ['co2', 'GPP']
    
    if simulation == 'historical':
        ds[vrs].sel(location=slice(11,None)).to_netcdf(outfile+'_test.nc')
    else:
        ds[vrs].to_netcdf(outfile+'_test.nc') # cluster 2 is for testing<|MERGE_RESOLUTION|>--- conflicted
+++ resolved
@@ -192,14 +192,6 @@
     # diff[variables].plot.line(subplots=True, layout=(6,4), figsize=(14,10))
     # plt.show()
     
-<<<<<<< HEAD
-    # #(diff['GPP'] - diff['GPP_constant-CO2']).plot()
-    # plt.show()
-=======
-    #(diff['GPP'] - diff['GPP_constant-CO2']).plot()
-    #plt.show()
->>>>>>> c6423a50
-    
     #%% disguise variables
     vrs = ['t2mmin', 'vpd', 'ssrd', 'FPAR', 'tp', 'e', 'sfcWind']
     ## store mapping
