--- conflicted
+++ resolved
@@ -3,21 +3,14 @@
 import shutil
 from argparse import ArgumentParser, Namespace
 
-<<<<<<< HEAD
-from hackathon.models.simplemlp import SimpleMLPRunner
-from hackathon.models.second import RandomBaselineRunner
-from hackathon.models.linear import LinearRunner
-from hackathon.models.transformer  import AttnRunner
-
-models = [LinearRunner, RandomBaselineRunner]
-=======
 from hackathon.model_runner import ModelRunner
 
 from hackathon.models.transformer import model_setup as attn_model
+from hackathon.models.simplemlp import model_setup as simplemlp
 from hackathon.models.linear import model_setup as linear_model
->>>>>>> fabb944e
+from hackathon.models.multimodel import model_setup as efficiency_model
 
-model_funs = [linear_model]
+model_funs = [efficiency_model, simplemlp]
 
 def main(args: Namespace):
     for model_fn in model_funs:
