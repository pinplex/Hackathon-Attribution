
import torch
from torch import Tensor

from hackathon import BaseModel


class Linear(BaseModel):
    def __init__(self, num_features: int, num_targets: int, **kwargs) -> None:
        super(Linear, self).__init__(**kwargs)

        self.linear = torch.nn.Linear(num_features, num_targets)
        self.softplus = torch.nn.Softplus()

    def forward(self, x: Tensor) -> Tensor:
        out = self.softplus(self.linear(x))
        return out


def model_setup(norm_stats: dict[str, Tensor]) -> BaseModel:
    """Create a model as subclass of hackathon.base_model.BaseModel.

    Parameters
    ----------
    norm_stats: Feature normalization stats with signature {'mean': Tensor, 'std': Tensor},
        both tensors with shape (num_features,).

    Returns
    -------
    A model.
    """
    model = Linear(
        num_features=8,
        num_targets=1,
        learning_rate=0.01,
        weight_decay=0.0,
        norm_stats=norm_stats
    )

<<<<<<< HEAD
        # `fold` only selects locations, you may also create splits in time.
        if fold == 0:
            train_subset_locations = [1, 2]
            valid_subset_locations = [3]
            test_subset_locations = [4]
        else:
            raise ValueError(
                f'`fold` must be 0 but is {fold}.'
            )

        datamodule = DataModule(
            # You may keep these:
            data_path='./simple_gpp_model/data/CMIP6/predictor-variables_historical+GPP.nc',
            features=[f'var{i}' for i in range(1, 8)] + ['co2'],
            targets=['GPP'],
            # You may change these:
            train_subset={
                'location': train_subset_locations,
                'time': slice('1850', '2000')
            },
            valid_subset={
                'location': valid_subset_locations,
                'time': slice('2000', '2014')
            },
            test_subset={
                'location': test_subset_locations,
                'time': slice('2000', '2014')
            },
            window_size=1,
            context_size=1,
            **kwargs)

        return datamodule

    def model_setup(self, num_features: int, num_targets: int):
        """Create a model as subclass of hackathon.base_model.BaseModel.
        
        Parameters
        ----------
        num_features: The number of features.
        num_targets: The number of targets.

        Returns
        -------
        A model.
        """
        model = Linear(
            num_features=num_features,
            num_targets=num_targets,
            learning_rate=0.01,
            weight_decay=0.0,
        )

        return model

    def train(self) -> tuple[pl.Trainer, pl.LightningDataModule, pl.LightningModule]:
        """Runs training.

        Note:
        This is just a blueprint, you may implement your own training routine here, e.g.,
        cross validation. At the end, one single model must be returned.

        Returns
        -------
        A trained model.
        """

        fold = 0
        version = f'fold_{fold:02d}'

        datamodule = self.data_setup(
            fold=fold,
            batch_size=4,
            num_workers=0
        )

        model = self.model_setup(
            num_features=datamodule.num_features,
            num_targets=datamodule.num_targets
        )

        trainer = self.trainer_setup(version=version)

        # Fit model with training data (and valid data for early stopping.)
        trainer.fit(model, datamodule=datamodule)
        trainer.test(model, datamodule=datamodule)

        # Load best model.
        self.load_best_model(trainer=trainer, model=model)

        # Final predictions on the prediction set.
        self.predict(trainer=trainer, datamodule=datamodule, version=version)

        return trainer, datamodule, model
=======
    return model
>>>>>>> fabb944e
<|MERGE_RESOLUTION|>--- conflicted
+++ resolved
@@ -37,101 +37,4 @@
         norm_stats=norm_stats
     )
 
-<<<<<<< HEAD
-        # `fold` only selects locations, you may also create splits in time.
-        if fold == 0:
-            train_subset_locations = [1, 2]
-            valid_subset_locations = [3]
-            test_subset_locations = [4]
-        else:
-            raise ValueError(
-                f'`fold` must be 0 but is {fold}.'
-            )
-
-        datamodule = DataModule(
-            # You may keep these:
-            data_path='./simple_gpp_model/data/CMIP6/predictor-variables_historical+GPP.nc',
-            features=[f'var{i}' for i in range(1, 8)] + ['co2'],
-            targets=['GPP'],
-            # You may change these:
-            train_subset={
-                'location': train_subset_locations,
-                'time': slice('1850', '2000')
-            },
-            valid_subset={
-                'location': valid_subset_locations,
-                'time': slice('2000', '2014')
-            },
-            test_subset={
-                'location': test_subset_locations,
-                'time': slice('2000', '2014')
-            },
-            window_size=1,
-            context_size=1,
-            **kwargs)
-
-        return datamodule
-
-    def model_setup(self, num_features: int, num_targets: int):
-        """Create a model as subclass of hackathon.base_model.BaseModel.
-        
-        Parameters
-        ----------
-        num_features: The number of features.
-        num_targets: The number of targets.
-
-        Returns
-        -------
-        A model.
-        """
-        model = Linear(
-            num_features=num_features,
-            num_targets=num_targets,
-            learning_rate=0.01,
-            weight_decay=0.0,
-        )
-
-        return model
-
-    def train(self) -> tuple[pl.Trainer, pl.LightningDataModule, pl.LightningModule]:
-        """Runs training.
-
-        Note:
-        This is just a blueprint, you may implement your own training routine here, e.g.,
-        cross validation. At the end, one single model must be returned.
-
-        Returns
-        -------
-        A trained model.
-        """
-
-        fold = 0
-        version = f'fold_{fold:02d}'
-
-        datamodule = self.data_setup(
-            fold=fold,
-            batch_size=4,
-            num_workers=0
-        )
-
-        model = self.model_setup(
-            num_features=datamodule.num_features,
-            num_targets=datamodule.num_targets
-        )
-
-        trainer = self.trainer_setup(version=version)
-
-        # Fit model with training data (and valid data for early stopping.)
-        trainer.fit(model, datamodule=datamodule)
-        trainer.test(model, datamodule=datamodule)
-
-        # Load best model.
-        self.load_best_model(trainer=trainer, model=model)
-
-        # Final predictions on the prediction set.
-        self.predict(trainer=trainer, datamodule=datamodule, version=version)
-
-        return trainer, datamodule, model
-=======
-    return model
->>>>>>> fabb944e
+    return model