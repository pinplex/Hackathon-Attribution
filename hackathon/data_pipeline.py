--- conflicted
+++ resolved
@@ -408,21 +408,6 @@
 
 class DataModule(pl.LightningDataModule):
     """Defines a lightning data module."""
-<<<<<<< HEAD
-    def __init__(
-            self,
-            data_path: str,
-            features: list[str],
-            targets: list[str],
-            training_subset: dict[str, Any],
-            validation_subset: dict[str, Any],
-            test_subset: Optional[dict[str, Any]] = None,
-            window_size: int = 10,
-            context_size: int = 1,
-            load_data: bool = True,
-            **dataloader_kwargs) -> None:
-        """Initilize lightning data module.
-=======
 
     def __init__(self, data_path: str,
                  training_subset: dict[str, Any],
@@ -435,7 +420,6 @@
                  load_data: bool = True,
                  **dataloader_kwargs) -> None:
         """Initialize lightning data module.
->>>>>>> 58fe2ca6
 
         Return shapes
         -------------
